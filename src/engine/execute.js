var Thread = require('./thread');

/**
 * Utility function to determine if a value is a Promise.
 * @param {*} value Value to check for a Promise.
 * @return {Boolean} True if the value appears to be a Promise.
 */
var isPromise = function (value) {
    return value && value.then && typeof value.then === 'function';
};

/**
 * Execute a block.
 * @param {!Sequencer} sequencer Which sequencer is executing.
 * @param {!Thread} thread Thread which to read and execute.
 */
var execute = function (sequencer, thread) {
    var runtime = sequencer.runtime;
    var target = runtime.targetForThread(thread);

    // Current block to execute is the one on the top of the stack.
    var currentBlockId = thread.peekStack();
    var currentStackFrame = thread.peekStackFrame();

<<<<<<< HEAD
=======
    // Verify that the block still exists.
    if (!target ||
        typeof target.blocks.getBlock(currentBlockId) === 'undefined') {
        // No block found: stop the thread; script no longer exists.
        sequencer.retireThread(thread);
        return;
    }
>>>>>>> 89873308
    // Query info about the block.
    var opcode = target.blocks.getOpcode(currentBlockId);
    var blockFunction = runtime.getOpcodeFunction(opcode);
    var isHat = runtime.getIsHat(opcode);
    var fields = target.blocks.getFields(currentBlockId);
    var inputs = target.blocks.getInputs(currentBlockId);

    if (!opcode) {
        console.warn('Could not get opcode for block: ' + currentBlockId);
        return;
    }

    /**
     * Handle any reported value from the primitive, either directly returned
     * or after a promise resolves.
     * @param {*} resolvedValue Value eventually returned from the primitive.
     */
    var handleReport = function (resolvedValue) {
        thread.pushReportedValue(resolvedValue);
        if (isHat) {
            // Hat predicate was evaluated.
            if (runtime.getIsEdgeActivatedHat(opcode)) {
                // If this is an edge-activated hat, only proceed if
                // the value is true and used to be false.
                var oldEdgeValue = runtime.updateEdgeActivatedValue(
                    currentBlockId,
                    resolvedValue
                );
                var edgeWasActivated = !oldEdgeValue && resolvedValue;
                if (!edgeWasActivated) {
                    sequencer.retireThread(thread);
                }
            } else {
                // Not an edge-activated hat: retire the thread
                // if predicate was false.
                if (!resolvedValue) {
                    sequencer.retireThread(thread);
                }
            }
        } else {
            // In a non-hat, report the value visually if necessary if
            // at the top of the thread stack.
            if (typeof resolvedValue !== 'undefined' && thread.atStackTop()) {
                runtime.visualReport(currentBlockId, resolvedValue);
            }
            // Finished any yields.
            thread.setStatus(Thread.STATUS_RUNNING);
        }
    };

    // Hats and single-field shadows are implemented slightly differently
    // from regular blocks.
    // For hats: if they have an associated block function,
    // it's treated as a predicate; if not, execution will proceed as a no-op.
    // For single-field shadows: If the block has a single field, and no inputs,
    // immediately return the value of the field.
    if (!blockFunction) {
        if (isHat) {
            // Skip through the block (hat with no predicate).
            return;
        } else {
            if (Object.keys(fields).length == 1 &&
                Object.keys(inputs).length == 0) {
                // One field and no inputs - treat as arg.
                for (var fieldKey in fields) { // One iteration.
                    handleReport(fields[fieldKey].value);
                }
            } else {
                console.warn('Could not get implementation for opcode: ' +
                    opcode);
            }
            thread.requestScriptGlowInFrame = true;
            return;
        }
    }

    // Generate values for arguments (inputs).
    var argValues = {};

    // Add all fields on this block to the argValues.
    for (var fieldName in fields) {
        argValues[fieldName] = fields[fieldName].value;
    }

    // Recursively evaluate input blocks.
    for (var inputName in inputs) {
        var input = inputs[inputName];
        var inputBlockId = input.block;
        // Is there no value for this input waiting in the stack frame?
        if (typeof currentStackFrame.reported[inputName] === 'undefined') {
            // If there's not, we need to evaluate the block.
            var reporterYielded = (
                sequencer.stepToReporter(thread, inputBlockId, inputName)
            );
            // If the reporter yielded, return immediately;
            // it needs time to finish and report its value.
            if (reporterYielded) {
                return;
            }
        }
        argValues[inputName] = currentStackFrame.reported[inputName];
    }

    // If we've gotten this far, all of the input blocks are evaluated,
    // and `argValues` is fully populated. So, execute the block primitive.
    // First, clear `currentStackFrame.reported`, so any subsequent execution
    // (e.g., on return from a branch) gets fresh inputs.
    currentStackFrame.reported = {};

    var primitiveReportedValue = null;
    primitiveReportedValue = blockFunction(argValues, {
        stackFrame: currentStackFrame.executionContext,
        target: target,
        yield: function() {
            thread.setStatus(Thread.STATUS_YIELD);
        },
        yieldFrame: function() {
            thread.setStatus(Thread.STATUS_YIELD_FRAME);
        },
        done: function() {
            thread.setStatus(Thread.STATUS_RUNNING);
            sequencer.proceedThread(thread);
        },
        startBranch: function (branchNum) {
            sequencer.stepToBranch(thread, branchNum);
        },
        startHats: function(requestedHat, opt_matchFields, opt_target) {
            return (
                runtime.startHats(requestedHat, opt_matchFields, opt_target)
            );
        },
        ioQuery: function (device, func, args) {
            // Find the I/O device and execute the query/function call.
            if (runtime.ioDevices[device] && runtime.ioDevices[device][func]) {
                var devObject = runtime.ioDevices[device];
                return devObject[func].call(devObject, args);
            }
        }
    });

    if (typeof primitiveReportedValue === 'undefined') {
        // No value reported - potentially a command block.
        // Edge-activated hats don't request a glow; all commands do.
        thread.requestScriptGlowInFrame = true;
    }

    // If it's a promise, wait until promise resolves.
    if (isPromise(primitiveReportedValue)) {
        if (thread.status === Thread.STATUS_RUNNING) {
            // Primitive returned a promise; automatically yield thread.
            thread.setStatus(Thread.STATUS_YIELD);
        }
        // Promise handlers
        primitiveReportedValue.then(function(resolvedValue) {
            handleReport(resolvedValue);
            sequencer.proceedThread(thread);
        }, function(rejectionReason) {
            // Promise rejected: the primitive had some error.
            // Log it and proceed.
            console.warn('Primitive rejected promise: ', rejectionReason);
            thread.setStatus(Thread.STATUS_RUNNING);
            sequencer.proceedThread(thread);
        });
    } else if (thread.status === Thread.STATUS_RUNNING) {
        handleReport(primitiveReportedValue);
    }
};

module.exports = execute;<|MERGE_RESOLUTION|>--- conflicted
+++ resolved
@@ -22,8 +22,6 @@
     var currentBlockId = thread.peekStack();
     var currentStackFrame = thread.peekStackFrame();
 
-<<<<<<< HEAD
-=======
     // Verify that the block still exists.
     if (!target ||
         typeof target.blocks.getBlock(currentBlockId) === 'undefined') {
@@ -31,7 +29,6 @@
         sequencer.retireThread(thread);
         return;
     }
->>>>>>> 89873308
     // Query info about the block.
     var opcode = target.blocks.getOpcode(currentBlockId);
     var blockFunction = runtime.getOpcodeFunction(opcode);
