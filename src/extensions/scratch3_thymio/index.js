--- conflicted
+++ resolved
@@ -122,17 +122,6 @@
 
                     node.onEvents = events => {
                         if (events) {
-<<<<<<< HEAD
-=======
-                            const stateUpdate = events.get('R_state_update');
-
-                            if (stateUpdate) {
-                                // FIXME: we insert a 0 at the beginning of our cachedValues
-                                // to maintain consistency with a bug in previous implementation.
-                                // TODO: we should decrement all indices used to access specific values in the cache.
-                                this.cachedValues = [0].concat(stateUpdate);
-                            }
->>>>>>> c9ff6e2b
                             if (typeof this.eventCompleteCallback === 'function') {
                                 events.forEach(this.eventCompleteCallback);
                             }
