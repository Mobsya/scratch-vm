{
  "name": "scratch-vm",
  "version": "0.1.0",
  "description": "Virtual Machine for Scratch 3.0",
  "author": "Massachusetts Institute of Technology",
  "license": "BSD-3-Clause",
  "homepage": "https://github.com/LLK/scratch-vm#readme",
  "repository": {
    "type": "git",
    "url": "git+ssh://git@github.com/LLK/scratch-vm.git"
  },
  "main": "./dist/node/scratch-vm.js",
  "scripts": {
    "build": "webpack --progress --colors --bail",
    "coverage": "tap ./test/{unit,integration}/*.js --coverage --coverage-report=lcov",
    "deploy": "touch playground/.nojekyll && gh-pages -t -d playground -m \"Build for $(git log --pretty=format:%H -n1)\"",
    "lint": "eslint .",
    "prepublish": "in-publish && npm run build || not-in-publish",
    "start": "webpack-dev-server",
    "tap": "tap ./test/{unit,integration}/*.js",
    "tap:unit": "tap ./test/unit/*.js",
    "tap:integration": "tap ./test/integration/*.js",
    "test": "npm run lint && npm run tap",
    "watch": "webpack --progress --colors --watch",
    "version": "json -f package.json -I -e \"this.repository.sha = '$(git log -n1 --pretty=format:%H)'\""
  },
  "devDependencies": {
    "adm-zip": "0.4.7",
    "babel-core": "^6.24.1",
    "babel-eslint": "^7.1.1",
    "babel-loader": "^7.0.0",
    "babel-preset-es2015": "^6.24.1",
    "copy-webpack-plugin": "4.0.1",
    "escape-html": "1.0.3",
    "eslint": "^4.5.0",
    "eslint-config-scratch": "^5.0.0",
    "expose-loader": "0.7.3",
    "gh-pages": "^1.1.0",
    "got": "5.7.1",
    "highlightjs": "^9.8.0",
    "htmlparser2": "3.9.2",
    "immutable": "3.8.1",
    "in-publish": "^2.0.0",
    "json": "^9.0.4",
    "lodash.defaultsdeep": "4.6.0",
    "minilog": "3.1.0",
    "promise": "8.0.1",
    "scratch-audio": "latest",
    "scratch-blocks": "latest",
    "scratch-render": "latest",
<<<<<<< HEAD
    "scratch-storage": "^0.2.0",
    "script-loader": "0.7.2",
    "socket.io-client": "1.7.3",
=======
    "scratch-storage": "^0.3.0",
    "script-loader": "0.7.0",
    "socket.io-client": "2.0.4",
>>>>>>> fef8f23a
    "stats.js": "^0.17.0",
    "tap": "^10.2.0",
    "tiny-worker": "^2.1.1",
    "webpack": "^2.4.1",
    "webpack-dev-server": "^2.4.1",
    "worker-loader": "0.8.1"
  }
}<|MERGE_RESOLUTION|>--- conflicted
+++ resolved
@@ -48,15 +48,9 @@
     "scratch-audio": "latest",
     "scratch-blocks": "latest",
     "scratch-render": "latest",
-<<<<<<< HEAD
-    "scratch-storage": "^0.2.0",
+    "scratch-storage": "^0.3.0",
     "script-loader": "0.7.2",
-    "socket.io-client": "1.7.3",
-=======
-    "scratch-storage": "^0.3.0",
-    "script-loader": "0.7.0",
     "socket.io-client": "2.0.4",
->>>>>>> fef8f23a
     "stats.js": "^0.17.0",
     "tap": "^10.2.0",
     "tiny-worker": "^2.1.1",
